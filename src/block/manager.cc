--- conflicted
+++ resolved
@@ -43,8 +43,6 @@
     : block_sz(block_size), file_name_("in-memory"), fd(-1),
       block_cnt(block_cnt), in_memory(true) {
   // An important step to prevent overflow
-  this->write_fail_cnt = 0;
-  this->maybe_failed = false;
   u64 buf_sz = static_cast<u64>(block_cnt) * static_cast<u64>(block_size);
   CHFS_VERIFY(buf_sz > 0, "Santiy check buffer size fails");
   this->block_data = new u8[buf_sz];
@@ -57,8 +55,6 @@
  */
 BlockManager::BlockManager(const std::string &file, usize block_cnt)
     : file_name_(file), block_cnt(block_cnt), in_memory(false) {
-  this->write_fail_cnt = 0;
-  this->maybe_failed = false;
   this->fd = open(file.c_str(), O_RDWR | O_CREAT, S_IRUSR | S_IWUSR);
   CHFS_ASSERT(this->fd != -1, "Failed to open the block manager file");
 
@@ -77,51 +73,16 @@
   CHFS_ASSERT(this->block_data != MAP_FAILED, "Failed to mmap the data");
 }
 
-BlockManager::BlockManager(const std::string &file, usize block_cnt, bool is_log_enabled)
-    : file_name_(file), block_cnt(block_cnt), in_memory(false) {
-  this->write_fail_cnt = 0;
-  this->maybe_failed = false;
-  // TODO: Implement this function.
-  UNIMPLEMENTED();    
-}
-
 auto BlockManager::write_block(block_id_t block_id, const u8 *data)
     -> ChfsNullResult {
-<<<<<<< HEAD
-  if (this->maybe_failed && block_id < this->block_cnt) {
-    if (this->write_fail_cnt >= 3) {
-      this->write_fail_cnt = 0;
-      return KNullOk;
-    }
-  }
-  
-
-  // TODO: Implement this function.
-  UNIMPLEMENTED();
-  this->write_fail_cnt++;
-=======
   std::copy(data, data + block_sz, block_data + block_id * block_sz);
->>>>>>> cebc3b67
   return KNullOk;
 }
 
 auto BlockManager::write_partial_block(block_id_t block_id, const u8 *data,
                                        usize offset, usize len)
     -> ChfsNullResult {
-<<<<<<< HEAD
-  if (this->maybe_failed && block_id < this->block_cnt) {
-    if (this->write_fail_cnt >= 3) {
-      this->write_fail_cnt = 0;
-      return KNullOk;
-    }
-  }
-
-  // TODO: Implement this function.
-  UNIMPLEMENTED();
-  this->write_fail_cnt++;
-=======
   std::copy(data, data + len, block_data + block_id * block_sz + offset);
->>>>>>> cebc3b67
   return KNullOk;
 }
 
@@ -135,25 +96,6 @@
   std::transform(block_data + block_id * block_sz,
                  block_data + (block_id + 1) * block_sz,
                  block_data + block_id * block_sz, [](auto ch) { return 0; });
-  return KNullOk;
-}
-
-auto BlockManager::sync(block_id_t block_id) -> ChfsNullResult {
-  if (block_id >= this->block_cnt) {
-    return ChfsNullResult(ErrorType::INVALID_ARG);
-  }
-
-  auto res = msync(this->block_data + block_id * this->block_sz, this->block_sz,
-        MS_SYNC | MS_INVALIDATE);
-  if (res != 0)
-    return ChfsNullResult(ErrorType::INVALID);
-  return KNullOk;
-}
-
-auto BlockManager::flush() -> ChfsNullResult {
-  auto res = msync(this->block_data, this->block_sz * this->block_cnt, MS_SYNC | MS_INVALIDATE);
-  if (res != 0)
-    return ChfsNullResult(ErrorType::INVALID);
   return KNullOk;
 }
 
