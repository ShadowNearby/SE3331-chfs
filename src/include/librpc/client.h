--- conflicted
+++ resolved
@@ -17,11 +17,7 @@
 
 namespace chfs {
 
-<<<<<<< HEAD
-const u32 KFailureRate = 8;  // Network failure rate = 1/KFailureRate
-=======
 const u32 KFailureRate = 8; // Network failure rate = 1/KFailureRate
->>>>>>> 24eceb99
 
 using RpcResponse = RPCLIB_MSGPACK::object_handle;
 
@@ -33,7 +29,7 @@
  * and disconnects when destroyed.
  */
 class RpcClient {
- public:
+public:
   /**
    * Construct a Client.
    *
@@ -73,22 +69,20 @@
    * `RpcResponse`.
    */
   template <typename... Args>
-  auto call(std::string const &name, Args... args) -> ChfsResult<std::shared_ptr<RpcResponse>> {
+  auto call(std::string const &name, Args... args)
+      -> ChfsResult<std::shared_ptr<RpcResponse>> {
     // Calculate whether the request is reliable or not
-<<<<<<< HEAD
-    bool valid = reliable || (!reliable && (generator.rand(1, KFailureRate * 10)) > 10);
-=======
     bool valid =
         reliable ||
         (!reliable && (generator.rand(1, KFailureRate * 10)) > 10);
->>>>>>> 24eceb99
 
     if (valid) {
       // Send, wait and return
       rpc_count.fetch_add(1);
       auto res = client->call(name, args...);
 
-      return ChfsResult<std::shared_ptr<RpcResponse>>(std::make_shared<RpcResponse>(res.get(), std::move(res.zone())));
+      return ChfsResult<std::shared_ptr<RpcResponse>>(
+          std::make_shared<RpcResponse>(res.get(), std::move(res.zone())));
     } else {
       // Judge whether we should send the request or just directly drop
       // the request as if timeout
@@ -118,15 +112,12 @@
    * `std::future<RpcResponse>`.
    */
   template <typename... Args>
-  auto async_call(std::string const &name, Args... args) -> ChfsResult<std::shared_ptr<std::future<RpcResponse>>> {
+  auto async_call(std::string const &name, Args... args)
+      -> ChfsResult<std::shared_ptr<std::future<RpcResponse>>> {
     // Also check whether the req is valid or not
-<<<<<<< HEAD
-    bool valid = reliable || (!reliable && (generator.rand(1, KFailureRate * 10)) > 10);
-=======
     bool valid =
         reliable ||
         (!reliable && (generator.rand(1, KFailureRate * 10)) > 10);
->>>>>>> 24eceb99
 
     if (valid) {
       rpc_count.fetch_add(1);
@@ -137,11 +128,13 @@
       // Judge whether we should send the request or just directly drop
       // the request as if timeout
       if (generator.rand(1, 10) < 5)
-        return ChfsResult<std::shared_ptr<std::future<RpcResponse>>>(ErrorType::BadResponse);
+        return ChfsResult<std::shared_ptr<std::future<RpcResponse>>>(
+            ErrorType::BadResponse);
       else {
         // Send it since we don't care about the return value
         client->send(name, args...);
-        return ChfsResult<std::shared_ptr<std::future<RpcResponse>>>(ErrorType::RpcTimeout);
+        return ChfsResult<std::shared_ptr<std::future<RpcResponse>>>(
+            ErrorType::RpcTimeout);
       }
     }
   };
@@ -160,16 +153,11 @@
    * Set client reliability
    */
   auto set_reliable(bool r) -> bool;
-<<<<<<< HEAD
-
- private:
-=======
   
 private:
->>>>>>> 24eceb99
   std::unique_ptr<rpc::client> client;
   bool reliable;
   std::atomic_int rpc_count;
   RandomNumberGenerator generator;
 };
-}  // namespace chfs+} // namespace chfs